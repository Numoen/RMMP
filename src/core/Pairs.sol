// SPDX-License-Identifier: GPL-3.0-only
pragma solidity ^0.8.19;

<<<<<<< HEAD
import {mulDiv} from "./math/FullMath.sol";
import {addDelta, calcAmountsForLiquidity} from "./math/LiquidityMath.sol";
=======
import {BitMaps} from "./BitMaps.sol";
import {mulDiv, mulDivRoundingUp} from "./math/FullMath.sol";
import {addDelta, calcAmountsForLiquidity, toInt256} from "./math/LiquidityMath.sol";
import {getRatioAtStrike, MAX_STRIKE, MIN_STRIKE, Q128} from "./math/StrikeMath.sol";
>>>>>>> d849d319
import {computeSwapStep} from "./math/SwapMath.sol";

uint8 constant NUM_SPREADS = 5;
int8 constant MAX_CONSECUTIVE = int8(NUM_SPREADS);

/// @author Robert Leifke and Kyle Scott
library Pairs {
    using BitMaps for BitMaps.BitMap;

    /*<3<3<3<3<3<3<3<3<3<3<3<3<3<3<3<3<3<3<3<3<3<3<3<3<3<3<3<3<3<3<3
                                 ERRORS
    <3<3<3<3<3<3<3<3<3<3<3<3<3<3<3<3<3<3<3<3<3<3<3<3<3<3<3<3<3<3<3*/

    error Initialized();
    error InvalidStrike();
    error InvalidSpread();
    error OutOfBounds();

    /*<3<3<3<3<3<3<3<3<3<3<3<3<3<3<3<3<3<3<3<3<3<3<3<3<3<3<3<3<3<3<3
                               DATA TYPES
    <3<3<3<3<3<3<3<3<3<3<3<3<3<3<3<3<3<3<3<3<3<3<3<3<3<3<3<3<3<3<3*/

    struct Spread {
        uint128 composition;
        int24 strikeCurrent;
    }

    struct Strike {
        uint256[NUM_SPREADS] liquidity;
        int24 next0To1;
        int24 next1To0;
        uint8 reference0To1;
        uint8 reference1To0;
    }

    struct Pair {
        Spread[NUM_SPREADS] spreads;
        int24 strikeCurrent;
        uint8 initialized; // 0 = unitialized, 1 = initialized
        mapping(int24 => Strike) strikes;
        BitMaps.BitMap bitMap0To1;
        BitMaps.BitMap bitMap1To0;
    }

    /*<3<3<3<3<3<3<3<3<3<3<3<3<3<3<3<3<3<3<3<3<3<3<3<3<3<3<3<3<3<3<3
                                GET LOGIC
    <3<3<3<3<3<3<3<3<3<3<3<3<3<3<3<3<3<3<3<3<3<3<3<3<3<3<3<3<3<3<3*/

    function getPairID(address token0, address token1) internal pure returns (bytes32 pairID) {
        return keccak256(abi.encodePacked(token0, token1));
    }

    function getPairAndID(
        mapping(bytes32 => Pair) storage pairs,
        address token0,
        address token1
    )
        internal
        view
        returns (bytes32 pairID, Pair storage pair)
    {
        pairID = getPairID(token0, token1);
        pair = pairs[pairID];
    }

    /*//////////////////////////////////////////////////////////////
                              INITIALIZATION
    //////////////////////////////////////////////////////////////*/

    function initialize(Pair storage pair, int24 strikeInitial) internal {
        if (pair.initialized != 0) revert Initialized();
        _checkStrike(strikeInitial);

        pair.strikeCurrent = strikeInitial;
        pair.initialized = 1;

        for (uint256 i = 0; i < NUM_SPREADS;) {
            pair.spreads[0].strikeCurrent = strikeInitial;

            unchecked {
                i++;
            }
        }

        pair.bitMap0To1.set(MIN_STRIKE);
        pair.bitMap1To0.set(MIN_STRIKE);
        pair.bitMap0To1.set(-strikeInitial);
        pair.bitMap1To0.set(strikeInitial);
        pair.strikes[MAX_STRIKE].next0To1 = strikeInitial;
        pair.strikes[MIN_STRIKE].next1To0 = strikeInitial;
        pair.strikes[strikeInitial].next0To1 = MIN_STRIKE;
        pair.strikes[strikeInitial].next1To0 = MAX_STRIKE;
        pair.strikes[strikeInitial].reference0To1 = 1;
        pair.strikes[strikeInitial].reference1To0 = 1;
    }

    /*//////////////////////////////////////////////////////////////
                                   SWAP
    //////////////////////////////////////////////////////////////*/

    /// @notice Struct to hold temporary data while completing a swap
    struct SwapState {
        int24 strikeCurrent;
        Spread[NUM_SPREADS] spreads;
        uint256 liquidity;
        uint128 composition;
        int256 amountDesired;
        // pool's balance change of the token which "amountDesired" refers to
        int256 amountA;
        // pool's balance change of the opposite token
        int256 amountB;
    }

    /// @notice Swap between the two tokens in the pair
    /// @param isToken0 True if amountDesired refers to token0
    /// @param amountDesired The desired amount change on the pair
    /// @return amount0 The delta of the balance of token0 of the pair
    /// @return amount1 The delta of the balance of token1 of the pair
    function swap(Pair storage pair, bool isToken0, int256 amountDesired) internal returns (int256, int256) {
        if (pair.initialized != 1) revert Initialized();
        bool isExactIn = amountDesired > 0;
        bool isSwap0To1 = isToken0 == isExactIn;

        SwapState memory state;
        {
            uint256 liquidity;
            uint128 composition;
            int24 _strikeCurrent = pair.strikeCurrent;

            // Find the cheapest liquidity available
            // KYLE: Composition can be taken from the lowest active spread
            for (uint256 i = 1; i <= NUM_SPREADS;) {
                // active strike for spread i
                int24 activeStrike = isSwap0To1 ? _strikeCurrent + int24(int256(i)) : _strikeCurrent - int24(int256(i));
                if (activeStrike == pair.spreads[i - 1].strikeCurrent) {
                    if (pair.strikes[activeStrike].liquidity[i - 1] > 0) {
                        liquidity += pair.strikes[activeStrike].liquidity[i - 1];
                        // KYLE: is this rounding correctly
                        composition += uint128(
                            mulDiv(
                                pair.spreads[i - 1].composition, pair.strikes[activeStrike].liquidity[i - 1], liquidity
                            )
                        );
                    }
                } else {
                    // exit early because higher spreads are always farther away from the active strike
                    break;
                }

                unchecked {
                    i++;
                }
            }

            state = SwapState({
                strikeCurrent: _strikeCurrent,
                spreads: pair.spreads,
                liquidity: liquidity,
                composition: composition,
                amountDesired: amountDesired,
                amountA: 0,
                amountB: 0
            });
        }

        while (true) {
            uint256 ratioX128 = getRatioAtStrike(state.strikeCurrent);
            uint256 amountRemaining;
            {
                uint256 amountIn;
                uint256 amountOut;
                (amountIn, amountOut, amountRemaining) =
                    computeSwapStep(ratioX128, state.composition, state.liquidity, isToken0, state.amountDesired);

                if (isExactIn) {
                    state.amountDesired = state.amountDesired - toInt256(amountIn);
                    state.amountA = state.amountA + toInt256(amountIn);
                    state.amountB = state.amountB - toInt256(amountOut);
                } else {
                    state.amountDesired = state.amountDesired + toInt256(amountOut);
                    state.amountA = state.amountA - toInt256(amountOut);
                    state.amountB = state.amountB + toInt256(amountIn);
                }
            }

            if (state.amountDesired == 0) {
                if (isSwap0To1) {
                    uint128 composition = uint128(mulDiv(amountRemaining, Q128, state.liquidity));
                    for (uint256 i = 1; i <= NUM_SPREADS;) {
                        // active strike for spread i
                        int24 activeStrike = state.strikeCurrent + int24(int256(i));

                        if (activeStrike == state.spreads[i - 1].strikeCurrent) {
                            // KYLE: is this rounding correctly
                            state.spreads[i - 1].composition = composition;
                        } else {
                            // exit early because higher spreads are alwasy farther away from the active strike
                            break;
                        }

                        unchecked {
                            i++;
                        }
                    }

                    // KYLE: is this rounding correctly
                    state.composition = uint128(mulDiv(amountRemaining, Q128, state.liquidity));
                } else {
                    uint128 composition =
                        type(uint128).max - uint128(mulDiv(amountRemaining, ratioX128, state.liquidity));

                    for (uint256 i = 1; i <= NUM_SPREADS;) {
                        // active strike for spread i
                        int24 activeStrike = state.strikeCurrent - int24(int256(i));

                        if (activeStrike == state.spreads[i - 1].strikeCurrent) {
                            // KYLE: is this rounding correctly
                            state.spreads[i - 1].composition = composition;
                        } else {
                            // exit early because higher spreads are alwasy farther away from the active strike
                            break;
                        }

                        unchecked {
                            i++;
                        }
                    }
                }

                break;
            }

            if (isSwap0To1) {
                {
                    int24 strikePrev = state.strikeCurrent;
                    if (strikePrev == MIN_STRIKE) revert OutOfBounds();

                    // move state vars to the next tick
                    state.strikeCurrent = pair.strikes[strikePrev].next0To1;
                    for (uint256 i = 1; i <= NUM_SPREADS;) {
                        // only update if it was active previously
                        if (state.spreads[i - 1].strikeCurrent >= state.strikeCurrent + int24(int256(i))) {
                            int24 activeStrike = state.strikeCurrent + int24(int256(i));
                            state.spreads[i - 1] = Spread(type(uint128).max, activeStrike);
                        } else {
                            // exit early
                            break;
                        }

                        unchecked {
                            i++;
                        }
                    }

                    // Remove strike from linked list and bit map if it has no liquidity
                    // Only happens when initialized or all liquidity is removed from current strike
                    if (state.liquidity == 0) {
                        assert(pair.strikes[strikePrev].reference0To1 == 1);

                        int24 below = -pair.bitMap0To1.nextBelow(-strikePrev);
                        int24 above = pair.strikes[strikePrev].next0To1;

                        pair.strikes[below].next0To1 = above;
                        pair.bitMap0To1.unset(-strikePrev);

                        pair.strikes[strikePrev].next0To1 = 0;
                        pair.strikes[strikePrev].reference0To1 = 0;
                    }
                }

                uint256 liquidity;
                uint128 composition;

                // find all liquidity that has the same strike
                // KYLE: This can be done much more efficiently with caching and exiting early from the loop
                // only the newest spreads add to composition
                for (uint256 i = 1; i <= NUM_SPREADS;) {
                    // active strike for spread i
                    int24 activeStrike = state.strikeCurrent + int24(int256(i));

                    if (activeStrike == state.spreads[i - 1].strikeCurrent) {
                        if (pair.strikes[activeStrike].liquidity[i - 1] > 0) {
                            liquidity += pair.strikes[activeStrike].liquidity[i - 1];
                            // KYLE: is this rounding correctly
                            composition += uint128(
                                mulDiv(
                                    state.spreads[i - 1].composition,
                                    pair.strikes[activeStrike].liquidity[i - 1],
                                    liquidity
                                )
                            );
                        }
                    } else {
                        // exit early because higher spreads are alwasy farther away from the active strike
                        break;
                    }

                    unchecked {
                        i++;
                    }
                }

                state.liquidity = liquidity;
                state.composition = composition;
            } else {
                {
                    int24 strikePrev = state.strikeCurrent;
                    if (strikePrev == MAX_STRIKE) revert OutOfBounds();

                    // move state vars to the next tick
                    state.strikeCurrent = pair.strikes[strikePrev].next1To0;
                    for (uint256 i = 1; i <= NUM_SPREADS;) {
                        // only update if it was active previously
                        if (state.spreads[i - 1].strikeCurrent <= state.strikeCurrent - int24(int256(i))) {
                            int24 activeStrike = state.strikeCurrent - int24(int256(i));
                            state.spreads[i - 1] = Spread(0, activeStrike);
                        } else {
                            // exit early
                            break;
                        }

                        unchecked {
                            i++;
                        }
                    }

                    // Remove strike from linked list and bit map if it has no liquidity
                    // Only happens when initialized or all liquidity is removed from current strike
                    if (state.liquidity == 0) {
                        assert(pair.strikes[strikePrev].reference1To0 == 1);

                        int24 below = pair.bitMap1To0.nextBelow(strikePrev);
                        int24 above = pair.strikes[strikePrev].next1To0;

                        pair.strikes[below].next1To0 = above;
                        pair.bitMap1To0.unset(strikePrev);

                        pair.strikes[strikePrev].next1To0 = 0;
                        pair.strikes[strikePrev].reference1To0 = 0;
                    }
                }

                uint256 liquidity;
                uint128 composition;

                // find all liquidity that has the same strike
                // KYLE: This can be done much more efficiently with caching and exiting early from the loop
                // only the newest spreads add to composition
                for (uint256 i = 1; i <= NUM_SPREADS;) {
                    // active strike for spread i
                    int24 activeStrike = state.strikeCurrent - int24(int256(i));

                    if (activeStrike == state.spreads[i - 1].strikeCurrent) {
                        if (pair.strikes[activeStrike].liquidity[i - 1] > 0) {
                            liquidity += pair.strikes[activeStrike].liquidity[i - 1];
                            // KYLE: is this rounding correctly
                            composition += uint128(
                                mulDiv(
                                    state.spreads[i - 1].composition,
                                    pair.strikes[activeStrike].liquidity[i - 1],
                                    liquidity
                                )
                            );
                        }
                    } else {
                        // exit early because higher spreads are alwasy farther away from the active strike
                        break;
                    }

                    unchecked {
                        i++;
                    }
                }

                state.liquidity = liquidity;
                state.composition = composition;
            }
        }

        // set spread composition and strike current
        pair.strikeCurrent = state.strikeCurrent;
        for (uint256 i = 0; i < NUM_SPREADS;) {
            pair.spreads[i] = state.spreads[i];

            unchecked {
                i++;
            }
        }

        if (isToken0) {
            return (state.amountA, state.amountB);
        } else {
            return (state.amountB, state.amountA);
        }
    }

    /*//////////////////////////////////////////////////////////////
                            UPDATE LIQUIDITY
    //////////////////////////////////////////////////////////////*/

    /// @notice Update a positions liquidity
    /// @param liquidity The amount of liquidity being added or removed
    function updateLiquidity(
        Pair storage pair,
        int24 strike,
        uint8 spread,
        int256 liquidity
    )
        internal
        returns (uint256 amount0, uint256 amount1)
    {
        if (pair.initialized != 1) revert Initialized();
        _checkStrike(strike);
        _checkSpread(spread);

        _updateStrike(pair, strike, spread, liquidity);

        (amount0, amount1) = calcAmountsForLiquidity(
            pair.spreads[spread - 1].strikeCurrent,
            pair.spreads[spread - 1].composition,
            strike,
            liquidity > 0 ? uint256(liquidity) : uint256(-liquidity),
            liquidity > 0
        );
    }

    /*//////////////////////////////////////////////////////////////
                             INTERNAL LOGIC
    //////////////////////////////////////////////////////////////*/

    /// @notice Check the validiity of strikes
    function _checkStrike(int24 strike) private pure {
        if (MIN_STRIKE > strike || strike > MAX_STRIKE) {
            revert InvalidStrike();
        }
    }

    /// @notice Check the validity of the spread
    function _checkSpread(uint8 spread) private pure {
        if (spread == 0 || spread > NUM_SPREADS + 1) revert InvalidSpread();
    }

    /// @notice Update a strike
    /// @param liquidity The amount of liquidity being added or removed
<<<<<<< HEAD
    function _updateTick(Pair storage pair, uint8 tier, int24 tick, int256 liquidity) internal {
        uint256 existingLiquidity = pair.ticks[tick].getLiquidity(tier);
        pair.ticks[tick].liquidity[tier] = addDelta(existingLiquidity, liquidity);

        if (existingLiquidity == 0 && liquidity > 0) {
            int24 tick0To1 = tick - int8(tier);
            int24 tick1To0 = tick + int8(tier);
            uint8 reference0To1 = pair.ticks[tick0To1].reference0To1;
            uint8 reference1To0 = pair.ticks[tick1To0].reference1To0;

            bool add0To1 = reference0To1 == 0;
            bool add1To0 = reference1To0 == 0;
            pair.ticks[tick0To1].reference0To1 = reference0To1 + 1;
            pair.ticks[tick1To0].reference1To0 = reference1To0 + 1;

            if (add0To1) {
                // tick0To1s are in decreasing order, double negate to reuse nextBelow function
                int24 below = -pair.tickMap0To1.nextBelow(-tick0To1);
                int24 above = pair.ticks[below].next0To1;

                pair.ticks[tick0To1].next0To1 = above;
                pair.ticks[below].next0To1 = tick0To1;
                pair.tickMap0To1.set(-tick0To1);
            }
=======
    /// @custom:team check strike + spread is not greater than max
    function _updateStrike(Pair storage pair, int24 strike, uint8 spread, int256 liquidity) private {
        uint256 existingLiquidity = pair.strikes[strike].liquidity[spread - 1];
        pair.strikes[strike].liquidity[spread - 1] = addDelta(existingLiquidity, liquidity);

        unchecked {
            if (existingLiquidity == 0 && liquidity > 0) {
                int24 strike0To1 = strike - int8(spread);
                int24 strike1To0 = strike + int8(spread);
                uint8 reference0To1 = pair.strikes[strike0To1].reference0To1;
                uint8 reference1To0 = pair.strikes[strike1To0].reference1To0;

                bool add0To1 = reference0To1 == 0;
                bool add1To0 = reference1To0 == 0;
                pair.strikes[strike0To1].reference0To1 = reference0To1 + 1;
                pair.strikes[strike1To0].reference1To0 = reference1To0 + 1;

                if (add0To1) {
                    int24 below = -pair.bitMap0To1.nextBelow(-strike0To1);
                    int24 above = pair.strikes[below].next0To1;

                    pair.strikes[strike0To1].next0To1 = above;
                    pair.strikes[below].next0To1 = strike0To1;
                    pair.bitMap0To1.set(-strike0To1);
                }
>>>>>>> d849d319

                if (add1To0) {
                    int24 below = pair.bitMap1To0.nextBelow(strike1To0);
                    int24 above = pair.strikes[below].next1To0;

                    pair.strikes[strike1To0].next1To0 = above;
                    pair.strikes[below].next1To0 = strike1To0;
                    pair.bitMap1To0.set(strike1To0);
                }
            } else if (liquidity < 0 && existingLiquidity == uint256(-liquidity)) {
                int24 strike0To1 = strike - int8(spread);
                int24 strike1To0 = strike + int8(spread);
                uint8 reference0To1 = pair.strikes[strike0To1].reference0To1;
                uint8 reference1To0 = pair.strikes[strike1To0].reference1To0;

                bool remove0To1 = reference0To1 == 1 && pair.strikeCurrent != strike0To1;
                bool remove1To0 = reference1To0 == 1 && pair.strikeCurrent != strike1To0;
                if (pair.strikeCurrent != strike0To1) pair.strikes[strike0To1].reference0To1 = reference0To1 - 1;
                if (pair.strikeCurrent != strike1To0) pair.strikes[strike1To0].reference1To0 = reference1To0 - 1;

                if (remove0To1) {
                    int24 below = -pair.bitMap0To1.nextBelow(-strike0To1);
                    int24 above = pair.strikes[strike0To1].next0To1;

                    pair.strikes[below].next0To1 = above;
                    pair.bitMap0To1.unset(-strike0To1);

                    pair.strikes[strike0To1].next0To1 = 0;
                }

                if (remove1To0) {
                    int24 below = pair.bitMap1To0.nextBelow(strike1To0);
                    int24 above = pair.strikes[strike1To0].next1To0;

                    pair.strikes[below].next1To0 = above;
                    pair.bitMap1To0.unset(strike1To0);

                    pair.strikes[strike1To0].next1To0 = 0;
                }
            }
        }
    }
}<|MERGE_RESOLUTION|>--- conflicted
+++ resolved
@@ -1,15 +1,10 @@
 // SPDX-License-Identifier: GPL-3.0-only
 pragma solidity ^0.8.19;
 
-<<<<<<< HEAD
-import {mulDiv} from "./math/FullMath.sol";
-import {addDelta, calcAmountsForLiquidity} from "./math/LiquidityMath.sol";
-=======
 import {BitMaps} from "./BitMaps.sol";
 import {mulDiv, mulDivRoundingUp} from "./math/FullMath.sol";
 import {addDelta, calcAmountsForLiquidity, toInt256} from "./math/LiquidityMath.sol";
 import {getRatioAtStrike, MAX_STRIKE, MIN_STRIKE, Q128} from "./math/StrikeMath.sol";
->>>>>>> d849d319
 import {computeSwapStep} from "./math/SwapMath.sol";
 
 uint8 constant NUM_SPREADS = 5;
@@ -454,32 +449,6 @@
 
     /// @notice Update a strike
     /// @param liquidity The amount of liquidity being added or removed
-<<<<<<< HEAD
-    function _updateTick(Pair storage pair, uint8 tier, int24 tick, int256 liquidity) internal {
-        uint256 existingLiquidity = pair.ticks[tick].getLiquidity(tier);
-        pair.ticks[tick].liquidity[tier] = addDelta(existingLiquidity, liquidity);
-
-        if (existingLiquidity == 0 && liquidity > 0) {
-            int24 tick0To1 = tick - int8(tier);
-            int24 tick1To0 = tick + int8(tier);
-            uint8 reference0To1 = pair.ticks[tick0To1].reference0To1;
-            uint8 reference1To0 = pair.ticks[tick1To0].reference1To0;
-
-            bool add0To1 = reference0To1 == 0;
-            bool add1To0 = reference1To0 == 0;
-            pair.ticks[tick0To1].reference0To1 = reference0To1 + 1;
-            pair.ticks[tick1To0].reference1To0 = reference1To0 + 1;
-
-            if (add0To1) {
-                // tick0To1s are in decreasing order, double negate to reuse nextBelow function
-                int24 below = -pair.tickMap0To1.nextBelow(-tick0To1);
-                int24 above = pair.ticks[below].next0To1;
-
-                pair.ticks[tick0To1].next0To1 = above;
-                pair.ticks[below].next0To1 = tick0To1;
-                pair.tickMap0To1.set(-tick0To1);
-            }
-=======
     /// @custom:team check strike + spread is not greater than max
     function _updateStrike(Pair storage pair, int24 strike, uint8 spread, int256 liquidity) private {
         uint256 existingLiquidity = pair.strikes[strike].liquidity[spread - 1];
@@ -498,6 +467,7 @@
                 pair.strikes[strike1To0].reference1To0 = reference1To0 + 1;
 
                 if (add0To1) {
+                    // tick0To1s are in decreasing order, double negate to reuse nextBelow function
                     int24 below = -pair.bitMap0To1.nextBelow(-strike0To1);
                     int24 above = pair.strikes[below].next0To1;
 
@@ -505,7 +475,6 @@
                     pair.strikes[below].next0To1 = strike0To1;
                     pair.bitMap0To1.set(-strike0To1);
                 }
->>>>>>> d849d319
 
                 if (add1To0) {
                     int24 below = pair.bitMap1To0.nextBelow(strike1To0);
